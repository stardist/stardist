--- conflicted
+++ resolved
@@ -72,88 +72,8 @@
     return points
 
 
-
-<<<<<<< HEAD
-def non_maximum_suppression_3d(dist, prob, rays, grid=(1,1,1), b=2, nms_thresh=0.5, prob_thresh=0.5, use_kdtree = True, verbose=False):
-=======
-
-# def non_maximum_suppression(dist, prob, grid=(1,1), b=2, nms_thresh=0.5, prob_thresh=0.5, verbose=False, max_bbox_search=True):
-#     """Non-Maximum-Supression of 2D polygons
-    
-#     Retains only polygons whose overlap is smaller than nms_thresh 
-
-#     dist.shape = (Ny,Nx, n_rays)
-#     prob.shape = (Ny,Nx)
-
-#     returns the retained points, probabilities, and distances:
-
-#     points, prob, dist = non_maximum_suppression(dist, prob, ....
-
-#     """
-    
-#     # TODO: using b>0 with grid>1 can suppress small/cropped objects at the image boundary
-
-#     from .lib.stardist2d import c_non_max_suppression_inds
-    
-#     assert prob.ndim == 2 and dist.ndim == 3  and prob.shape == dist.shape[:2]
-#     dist = np.asarray(dist)
-#     prob = np.asarray(prob)
-#     n_rays = dist.shape[-1]
-    
-#     grid = _normalize_grid(grid,2)
-
-#     mask = prob > prob_thresh
-#     if b is not None and b > 0:
-#         _mask = np.zeros_like(mask)
-#         _mask[b:-b,b:-b] = True
-#         mask &= _mask
-
-#     points = np.stack(np.where(mask), axis=1)
-
-#     dist   = dist[mask]
-#     scores = prob[mask]
-
-#     # sort scores descendingly
-#     ind = np.argsort(scores)[::-1]
-#     dist   = dist[ind]
-#     scores = scores[ind]
-#     points = points[ind]
-
-#     points = (points * np.array(grid).reshape((1,2)))
-
-
-#     if max_bbox_search:
-#         # map pixel indices to ids of sorted polygons (-1 => polygon at that pixel not a candidate)
-#         mapping = -np.ones(mask.shape,np.int32)
-#         mapping.flat[ np.flatnonzero(mask)[ind] ] = range(len(ind))
-#     else:
-#         mapping = np.empty((0,0),np.int32)
-
-#     def _prep(x, dtype):
-#         return np.ascontiguousarray(x.astype(dtype, copy=False))
-    
-#     if verbose:
-#         t = time()
-
-
-#     survivors = c_non_max_suppression_inds(_prep(dist,  np.float32),
-#                                                  _prep(points, np.int32),
-#                                                  _prep(mapping, np.int32),
-#                                                  np.float32(nms_thresh), np.int32(max_bbox_search),
-#                         np.int32(grid[0]), np.int32(grid[1]),np.int32(verbose))
-
-
-    
-#     if verbose:
-#         print("keeping %s/%s polygons" % (np.count_nonzero(survivors), len(dist)))
-#         print("NMS took %.4f s" % (time() - t))
-
-
-#     # return in ascending order to match behaviour of old nms 
-#     return points[survivors][::-1], scores[survivors][::-1], dist[survivors][::-1]
-
-
-def non_maximum_suppression(dist, prob, grid=(1,1), b=2, nms_thresh=0.5, prob_thresh=0.5, verbose=False, max_bbox_search=True):
+def non_maximum_suppression(dist, prob, grid=(1,1), b=2, nms_thresh=0.5, prob_thresh=0.5,
+                            use_bbox=True, use_kdtree = True, verbose=False):
     """Non-Maximum-Supression of 2D polygons
     
     Retains only polygons whose overlap is smaller than nms_thresh 
@@ -198,25 +118,57 @@
     if verbose:
         t = time()
 
-    survivors = np.zeros(len(ind), np.bool)
-
     inds = non_maximum_suppression_inds(dist, points.astype(np.int32, copy=False), scores=scores,
-                                        grid = grid, 
+                                        use_kdtree=use_kdtree,
                                         thresh=nms_thresh, verbose=verbose)
 
-    survivors[inds] = True
-    
-    if verbose:
-        print("keeping %s/%s polygons" % (len(inds), len(dist)))
+    if verbose:
+        print("keeping %s/%s polygons" % (np.count_nonzero(inds), len(inds)))
         print("NMS took %.4f s" % (time() - t))
 
-    # return in ascending order to match behaviour of old nms 
-    return points[survivors][::-1], scores[survivors][::-1], dist[survivors][::-1]
-
-
-
-
-def non_maximum_suppression_inds(dist, points, scores, thresh=0.5, grid = (1,1), verbose=1):
+    return points[inds], scores[inds], dist[inds]
+
+
+def non_maximum_suppression_sparse(dist, prob, points, b=2, nms_thresh=0.5,
+                                   use_bbox=True, use_kdtree = True, verbose=False):
+    """Non-Maximum-Supression of 2D polygons from a list of dists, probs and points
+    
+    Retains only polyhedra whose overlap is smaller than nms_thresh 
+
+    dist.shape = (n_polys, n_rays)
+    prob.shape = (n_polys,)
+    points.shape = (n_polys,2)
+    """
+    
+    # TODO: using b>0 with grid>1 can suppress small/cropped objects at the image boundary
+
+    dist = np.asarray(dist)
+    prob = np.asarray(prob)
+    points = np.asarray(points)
+    n_rays = dist.shape[-1]
+
+    assert dist.ndim == 2 and prob.ndim == 1 and points.ndim == 2 and \
+        points.shape[-1]==2 and len(prob) == len(dist) == len(points)
+    
+    verbose and print("predicting instances with nms_thresh = {nms_thresh}".format(nms_thresh=nms_thresh), flush=True)
+
+    _sorted = np.argsort(prob)[::-1]
+    probi = prob[_sorted]
+    disti = dist[_sorted]
+    pointsi = points[_sorted]
+
+    verbose and print("non-maximum suppression...")
+
+    inds = non_maximum_suppression_inds(disti, pointsi, scores=probi, thresh=nms_thresh, use_kdtree = use_kdtree, verbose=verbose)
+
+    verbose and print("keeping %s/%s polyhedra" % (np.count_nonzero(inds), len(inds)))
+    return pointsi[inds], probi[inds], disti[inds]
+
+    
+    
+
+
+def non_maximum_suppression_inds(dist, points, scores, thresh=0.5, use_bbox=True, use_kdtree = True, verbose=1):
     """
     Applies non maximum supression to ray-convex polygons given by dists and points
     sorted by scores and IoU threshold
@@ -251,17 +203,19 @@
         return np.ascontiguousarray(x.astype(dtype, copy=False))
 
     inds = c_non_max_suppression_inds(_prep(dist,  np.float32),
-                                      _prep(points, np.int32),
-                                      np.float32(thresh), 
-                                      np.int32(grid[0]), np.int32(grid[1]),
-                                      np.int32(verbose))
+                                      _prep(points, np.float32),
+                                      np.int(use_bbox),
+                                      np.int(use_kdtree),
+                                      np.int(verbose),
+                                      np.float32(thresh))
 
     return inds
 
 
-    
-def non_maximum_suppression_3d(dist, prob, rays, grid=(1,1,1), b=2, nms_thresh=0.5, prob_thresh=0.5, verbose=False):
->>>>>>> d1a2acb0
+#########
+
+
+def non_maximum_suppression_3d(dist, prob, rays, grid=(1,1,1), b=2, nms_thresh=0.5, prob_thresh=0.5, use_kdtree = True, verbose=False):
     """Non-Maximum-Supression of 3D polyhedra 
     
     Retains only polyhedra whose overlap is smaller than nms_thresh 
