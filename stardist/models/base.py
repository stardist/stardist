from __future__ import print_function, unicode_literals, absolute_import, division

import numpy as np
import sys
import warnings
import math
from tqdm import tqdm
from collections import namedtuple
from pathlib import Path

from csbdeep.models.base_model import BaseModel
from csbdeep.utils.tf import export_SavedModel, keras_import, IS_TF_1, CARETensorBoard

import tensorflow as tf
K = keras_import('backend')
Sequence = keras_import('utils', 'Sequence')
Adam = keras_import('optimizers', 'Adam')
ReduceLROnPlateau, TensorBoard = keras_import('callbacks', 'ReduceLROnPlateau', 'TensorBoard')

from csbdeep.utils import _raise, backend_channels_last, axes_check_and_normalize, axes_dict, load_json, save_json
from csbdeep.internals.predict import tile_iterator, total_n_tiles
from csbdeep.internals.train import RollingSequence
from csbdeep.data import Resizer

from ..sample_patches import get_valid_inds
<<<<<<< HEAD
from ..utils import _is_power_of_2, optimize_threshold
from ..nms import _ind_prob_thresh
=======
from ..utils import _is_power_of_2,  _is_floatarray, optimize_threshold

>>>>>>> d1a2acb0

# TODO: support (optional) classification of objects?
# TODO: helper function to check if receptive field of cnn is sufficient for object sizes in GT

def generic_masked_loss(mask, loss, weights=1, norm_by_mask=True, reg_weight=0, reg_penalty=K.abs):
    def _loss(y_true, y_pred):
        actual_loss = K.mean(mask * weights * loss(y_true, y_pred), axis=-1)
        norm_mask = (K.mean(mask) + K.epsilon()) if norm_by_mask else 1
        if reg_weight > 0:
            reg_loss = K.mean((1-mask) * reg_penalty(y_pred), axis=-1)
            return actual_loss / norm_mask + reg_weight * reg_loss
        else:
            return actual_loss / norm_mask
    return _loss

def masked_loss(mask, penalty, reg_weight, norm_by_mask):
    loss = lambda y_true, y_pred: penalty(y_true - y_pred)
    return generic_masked_loss(mask, loss, reg_weight=reg_weight, norm_by_mask=norm_by_mask)

# TODO: should we use norm_by_mask=True in the loss or only in a metric?
#       previous 2D behavior was norm_by_mask=False
#       same question for reg_weight? use 1e-4 (as in 3D) or 0 (as in 2D)?

def masked_loss_mae(mask, reg_weight=0, norm_by_mask=True):
    return masked_loss(mask, K.abs, reg_weight=reg_weight, norm_by_mask=norm_by_mask)

def masked_loss_mse(mask, reg_weight=0, norm_by_mask=True):
    return masked_loss(mask, K.square, reg_weight=reg_weight, norm_by_mask=norm_by_mask)

def masked_metric_mae(mask):
    def relevant_mae(y_true, y_pred):
        return masked_loss(mask, K.abs, reg_weight=0, norm_by_mask=True)(y_true, y_pred)
    return relevant_mae

def masked_metric_mse(mask):
    def relevant_mse(y_true, y_pred):
        return masked_loss(mask, K.square, reg_weight=0, norm_by_mask=True)(y_true, y_pred)
    return relevant_mse

def kld(y_true, y_pred):
    y_true = K.clip(y_true, K.epsilon(), 1)
    y_pred = K.clip(y_pred, K.epsilon(), 1)
    return K.mean(K.binary_crossentropy(y_true, y_pred) - K.binary_crossentropy(y_true, y_true), axis=-1)



class StarDistDataBase(RollingSequence):

    def __init__(self, X, Y, n_rays, grid, batch_size, patch_size, length, use_gpu=False, sample_ind_cache=True, maxfilter_patch_size=None, augmenter=None, foreground_prob=0):

        super().__init__(data_size=len(X), batch_size=batch_size, length=length, shuffle=True)

        if isinstance(X, (np.ndarray, tuple, list)):
            X = [x.astype(np.float32, copy=False) for x in X]

        # Y = [y.astype(np.uint16,  copy=False) for y in Y]

        # sanity checks
        assert len(X)==len(Y) and len(X)>0
        nD = len(patch_size)
        assert nD in (2,3)
        x_ndim = X[0].ndim
        assert x_ndim in (nD,nD+1)

        if isinstance(X, (np.ndarray, tuple, list)) and \
           isinstance(Y, (np.ndarray, tuple, list)):
            all(y.ndim==nD and x.ndim==x_ndim and x.shape[:nD]==y.shape for x,y in zip(X,Y)) or _raise(ValueError("images and masks should have corresponding shapes/dimensions"))
            all(x.shape[:nD]>=patch_size for x in X) or _raise(ValueError("Some images are too small for given patch_size {patch_size}".format(patch_size=patch_size)))

        if x_ndim == nD:
            self.n_channel = None
        else:
            self.n_channel = X[0].shape[-1]
            assert all(x.shape[-1]==self.n_channel for x in X)
        assert 0 <= foreground_prob <= 1

        self.X, self.Y = X, Y
        # self.batch_size = batch_size
        self.n_rays = n_rays
        self.patch_size = patch_size
        self.ss_grid = (slice(None),) + tuple(slice(0, None, g) for g in grid)
        self.use_gpu = bool(use_gpu)
        if augmenter is None:
            augmenter = lambda *args: args
        callable(augmenter) or _raise(ValueError("augmenter must be None or callable"))
        self.augmenter = augmenter
        self.foreground_prob = foreground_prob

        if self.use_gpu:
            from gputools import max_filter
            self.max_filter = lambda y, patch_size: max_filter(y.astype(np.float32), patch_size)
        else:
            from scipy.ndimage.filters import maximum_filter
            self.max_filter = lambda y, patch_size: maximum_filter(y, patch_size, mode='constant')

        self.maxfilter_patch_size = maxfilter_patch_size if maxfilter_patch_size is not None else self.patch_size

        self.sample_ind_cache = sample_ind_cache
        self._ind_cache_fg  = {}
        self._ind_cache_all = {}


    def get_valid_inds(self, k, foreground_prob=None):
        if foreground_prob is None:
            foreground_prob = self.foreground_prob
        foreground_only = np.random.uniform() < foreground_prob
        _ind_cache = self._ind_cache_fg if foreground_only else self._ind_cache_all
        if k in _ind_cache:
            inds = _ind_cache[k]
        else:
            patch_filter = (lambda y,p: self.max_filter(y, self.maxfilter_patch_size) > 0) if foreground_only else None
            inds = get_valid_inds((self.Y[k],)+self.channels_as_tuple(self.X[k]), self.patch_size, patch_filter=patch_filter)
            if self.sample_ind_cache:
                _ind_cache[k] = inds
        if foreground_only and len(inds[0])==0:
            # no foreground pixels available
            return self.get_valid_inds(k, foreground_prob=0)
        return inds


    def channels_as_tuple(self, x):
        if self.n_channel is None:
            return (x,)
        else:
            return tuple(x[...,i] for i in range(self.n_channel))



class StarDistBase(BaseModel):

    def __init__(self, config, name=None, basedir='.'):
        super().__init__(config=config, name=name, basedir=basedir)
        threshs = dict(prob=None, nms=None)
        if basedir is not None:
            try:
                threshs = load_json(str(self.logdir / 'thresholds.json'))
                print("Loading thresholds from 'thresholds.json'.")
                if threshs.get('prob') is None or not (0 < threshs.get('prob') < 1):
                    print("- Invalid 'prob' threshold (%s), using default value." % str(threshs.get('prob')))
                    threshs['prob'] = None
                if threshs.get('nms') is None or not (0 < threshs.get('nms') < 1):
                    print("- Invalid 'nms' threshold (%s), using default value." % str(threshs.get('nms')))
                    threshs['nms'] = None
            except FileNotFoundError:
                if config is None and len(tuple(self.logdir.glob('*.h5'))) > 0:
                    print("Couldn't load thresholds from 'thresholds.json', using default values. "
                          "(Call 'optimize_thresholds' to change that.)")

        self.thresholds = dict (
            prob = 0.5 if threshs['prob'] is None else threshs['prob'],
            nms  = 0.4 if threshs['nms']  is None else threshs['nms'],
        )
        print("Using default values: prob_thresh={prob:g}, nms_thresh={nms:g}.".format(prob=self.thresholds.prob, nms=self.thresholds.nms))


    @property
    def thresholds(self):
        return self._thresholds


    @thresholds.setter
    def thresholds(self, d):
        self._thresholds = namedtuple('Thresholds',d.keys())(*d.values())


    def prepare_for_training(self, optimizer=None):
        """Prepare for neural network training.

        Compiles the model and creates
        `Keras Callbacks <https://keras.io/callbacks/>`_ to be used for training.

        Note that this method will be implicitly called once by :func:`train`
        (with default arguments) if not done so explicitly beforehand.

        Parameters
        ----------
        optimizer : obj or None
            Instance of a `Keras Optimizer <https://keras.io/optimizers/>`_ to be used for training.
            If ``None`` (default), uses ``Adam`` with the learning rate specified in ``config``.

        """
        if optimizer is None:
            optimizer = Adam(lr=self.config.train_learning_rate)

        masked_dist_loss = {'mse': masked_loss_mse, 'mae': masked_loss_mae}[self.config.train_dist_loss]
        prob_loss = 'binary_crossentropy'

        def split_dist_true_mask(dist_true_mask):
            return tf.split(dist_true_mask, num_or_size_splits=[self.config.n_rays,-1], axis=-1)

        def dist_loss(dist_true_mask, dist_pred):
            dist_true, dist_mask = split_dist_true_mask(dist_true_mask)
            return masked_dist_loss(dist_mask, reg_weight=self.config.train_background_reg)(dist_true, dist_pred)

        def relevant_mae(dist_true_mask, dist_pred):
            dist_true, dist_mask = split_dist_true_mask(dist_true_mask)
            return masked_metric_mae(dist_mask)(dist_true, dist_pred)

        def relevant_mse(dist_true_mask, dist_pred):
            dist_true, dist_mask = split_dist_true_mask(dist_true_mask)
            return masked_metric_mse(dist_mask)(dist_true, dist_pred)

        self.keras_model.compile(optimizer, loss=[prob_loss, dist_loss],
                                            loss_weights = list(self.config.train_loss_weights),
                                            metrics={'prob': kld, 'dist': [relevant_mae, relevant_mse]})

        self.callbacks = []
        if self.basedir is not None:
            self.callbacks += self._checkpoint_callbacks()

            if self.config.train_tensorboard:
                if IS_TF_1:
                    self.callbacks.append(CARETensorBoard(log_dir=str(self.logdir), prefix_with_timestamp=False, n_images=3, write_images=True, prob_out=False))
                else:
                    self.callbacks.append(TensorBoard(log_dir=str(self.logdir/'logs'), write_graph=False, profile_batch=0))

        if self.config.train_reduce_lr is not None:
            rlrop_params = self.config.train_reduce_lr
            if 'verbose' not in rlrop_params:
                rlrop_params['verbose'] = True
            # TF2: add as first callback to put 'lr' in the logs for TensorBoard
            self.callbacks.insert(0,ReduceLROnPlateau(**rlrop_params))

        self._model_prepared = True


    def predict(self, img, axes=None, normalizer=None, n_tiles=None, show_tile_progress=True, **predict_kwargs):
        """Predict.

        Parameters
        ----------
        img : :class:`numpy.ndarray`
            Input image
        axes : str or None
            Axes of the input ``img``.
            ``None`` denotes that axes of img are the same as denoted in the config.
        normalizer : :class:`csbdeep.data.Normalizer` or None
            (Optional) normalization of input image before prediction.
            Note that the default (``None``) assumes ``img`` to be already normalized.
        n_tiles : iterable or None
            Out of memory (OOM) errors can occur if the input image is too large.
            To avoid this problem, the input image is broken up into (overlapping) tiles
            that are processed independently and re-assembled.
            This parameter denotes a tuple of the number of tiles for every image axis (see ``axes``).
            ``None`` denotes that no tiling should be used.
        show_tile_progress: bool
            Whether to show progress during tiled prediction.
        predict_kwargs: dict
            Keyword arguments for ``predict`` function of Keras model.

        Returns
        -------
        (:class:`numpy.ndarray`,:class:`numpy.ndarray`)
            Returns the tuple (`prob`, `dist`) of per-pixel object probabilities and star-convex polygon/polyhedra distances.

        """
        if n_tiles is None:
            n_tiles = [1]*img.ndim
        try:
            n_tiles = tuple(n_tiles)
            img.ndim == len(n_tiles) or _raise(TypeError())
        except TypeError:
            raise ValueError("n_tiles must be an iterable of length %d" % img.ndim)
        all(np.isscalar(t) and 1<=t and int(t)==t for t in n_tiles) or _raise(
            ValueError("all values of n_tiles must be integer values >= 1"))
        if not _is_floatarray(img):
            warnings.warn("Predicting on non-float image ( forgot to normalize? )")

        n_tiles = tuple(map(int,n_tiles))

        axes     = self._normalize_axes(img, axes)
        axes_net = self.config.axes

        _permute_axes = self._make_permute_axes(axes, axes_net)
        x = _permute_axes(img) # x has axes_net semantics

        channel = axes_dict(axes_net)['C']
        self.config.n_channel_in == x.shape[channel] or _raise(ValueError())
        axes_net_div_by = self._axes_div_by(axes_net)

        grid = tuple(self.config.grid)
        len(grid) == len(axes_net)-1 or _raise(ValueError())
        grid_dict = dict(zip(axes_net.replace('C',''),grid))

        normalizer = self._check_normalizer_resizer(normalizer, None)[0]
        resizer = StarDistPadAndCropResizer(grid=grid_dict)

        x = normalizer.before(x, axes_net)
        x = resizer.before(x, axes_net, axes_net_div_by)

        def predict_direct(tile):
            prob, dist = self.keras_model.predict(tile[np.newaxis], **predict_kwargs)
            return prob[0], dist[0]

        if np.prod(n_tiles) > 1:
            tiling_axes   = axes_net.replace('C','') # axes eligible for tiling
            x_tiling_axis = tuple(axes_dict(axes_net)[a] for a in tiling_axes) # numerical axis ids for x
            axes_net_tile_overlaps = self._axes_tile_overlap(axes_net)
            # hack: permute tiling axis in the same way as img -> x was permuted
            n_tiles = _permute_axes(np.empty(n_tiles,np.bool)).shape
            (all(n_tiles[i] == 1 for i in range(x.ndim) if i not in x_tiling_axis) or
                _raise(ValueError("entry of n_tiles > 1 only allowed for axes '%s'" % tiling_axes)))

            sh = [s//grid_dict.get(a,1) for a,s in zip(axes_net,x.shape)]
            sh[channel] = 1;                  prob = np.empty(sh,np.float32)
            sh[channel] = self.config.n_rays; dist = np.empty(sh,np.float32)

            n_block_overlaps = [int(np.ceil(overlap/blocksize)) for overlap, blocksize
                                in zip(axes_net_tile_overlaps, axes_net_div_by)]

            num_tiles_used = total_n_tiles(x, n_tiles, block_sizes=axes_net_div_by, n_block_overlaps=n_block_overlaps)

            for tile, s_src, s_dst in tqdm(tile_iterator(x, n_tiles, block_sizes=axes_net_div_by, n_block_overlaps=n_block_overlaps),
                                           disable=(not show_tile_progress), total=num_tiles_used):
                prob_tile, dist_tile = predict_direct(tile)
                # account for grid
                s_src = [slice(s.start//grid_dict.get(a,1),s.stop//grid_dict.get(a,1)) for s,a in zip(s_src,axes_net)]
                s_dst = [slice(s.start//grid_dict.get(a,1),s.stop//grid_dict.get(a,1)) for s,a in zip(s_dst,axes_net)]
                # prob and dist have different channel dimensionality than image x
                s_src[channel] = slice(None)
                s_dst[channel] = slice(None)
                s_src, s_dst = tuple(s_src), tuple(s_dst)
                # print(s_src,s_dst)
                prob[s_dst] = prob_tile[s_src]
                dist[s_dst] = dist_tile[s_src]

        else:
            prob, dist = predict_direct(x)

        prob = resizer.after(prob, axes_net)
        dist = resizer.after(dist, axes_net)
        dist = np.maximum(1e-3, dist) # avoid small/negative dist values to prevent problems with Qhull

        prob = np.take(prob,0,axis=channel)
        dist = np.moveaxis(dist,channel,-1)

        return prob, dist


    def predict_sparse(self, img, prob_thresh=None, axes=None, normalizer=None, n_tiles=None, show_tile_progress=True, b=2, **predict_kwargs):
        """sparse version of model.predict() 
        TODO: refactor common funcs with model.predict()
        Returns
        -------
        (prob, dist, points)   flat list of probs, dists, and points
        """
        if prob_thresh is None: prob_thresh = self.thresholds.prob
        
        if n_tiles is None:
            n_tiles = [1]*img.ndim
        try:
            n_tiles = tuple(n_tiles)
            img.ndim == len(n_tiles) or _raise(TypeError())
        except TypeError:
            raise ValueError("n_tiles must be an iterable of length %d" % img.ndim)
        all(np.isscalar(t) and 1<=t and int(t)==t for t in n_tiles) or _raise(
            ValueError("all values of n_tiles must be integer values >= 1"))
        n_tiles = tuple(map(int,n_tiles))

        axes     = self._normalize_axes(img, axes)
        axes_net = self.config.axes

        _permute_axes = self._make_permute_axes(axes, axes_net)
        x = _permute_axes(img) # x has axes_net semantics

        channel = axes_dict(axes_net)['C']
        self.config.n_channel_in == x.shape[channel] or _raise(ValueError())
        axes_net_div_by = self._axes_div_by(axes_net)

        grid = tuple(self.config.grid)
        len(grid) == len(axes_net)-1 or _raise(ValueError())
        grid_dict = dict(zip(axes_net.replace('C',''),grid))

        normalizer = self._check_normalizer_resizer(normalizer, None)[0]
        resizer = StarDistPadAndCropResizer(grid=grid_dict)

        x = normalizer.before(x, axes_net)
        x = resizer.before(x, axes_net, axes_net_div_by)

        def predict_direct(tile):
            sh = list(tile.shape); sh[channel] = 1; 
            prob, dist = self.keras_model.predict(tile[np.newaxis], **predict_kwargs)
            return prob[0], dist[0]
        
        def _prep(prob, dist):
            prob = np.take(prob,0,axis=channel)
            dist = np.moveaxis(dist,channel,-1)
            dist = np.maximum(1e-3, dist)
            return prob, dist


        proba, dista, pointsa = [],[],[]
        
        if np.prod(n_tiles) > 1:
            tiling_axes   = axes_net.replace('C','') # axes eligible for tiling
            x_tiling_axis = tuple(axes_dict(axes_net)[a] for a in tiling_axes) # numerical axis ids for x
            axes_net_tile_overlaps = self._axes_tile_overlap(axes_net)
            # hack: permute tiling axis in the same way as img -> x was permuted
            n_tiles = _permute_axes(np.empty(n_tiles,np.bool)).shape
            (all(n_tiles[i] == 1 for i in range(x.ndim) if i not in x_tiling_axis) or
                _raise(ValueError("entry of n_tiles > 1 only allowed for axes '%s'" % tiling_axes)))

            sh = [s//grid_dict.get(a,1) for a,s in zip(axes_net,x.shape)]
            sh[channel] = 1;

            proba, dista, pointsa = [], [], []
            
            n_block_overlaps = [int(np.ceil(overlap/blocksize)) for overlap, blocksize
                                in zip(axes_net_tile_overlaps, axes_net_div_by)]

            for tile, s_src, s_dst in tqdm(tile_iterator(x, n_tiles, block_sizes=axes_net_div_by, n_block_overlaps=n_block_overlaps),
                                           disable=(not show_tile_progress), total=np.prod(n_tiles)):
                prob_tile, dist_tile = predict_direct(tile)
                # account for grid
                s_src = [slice(s.start//grid_dict.get(a,1),s.stop//grid_dict.get(a,1)) for s,a in zip(s_src,axes_net)]
                s_dst = [slice(s.start//grid_dict.get(a,1),s.stop//grid_dict.get(a,1)) for s,a in zip(s_dst,axes_net)]
                s_src[channel] = slice(None)
                s_dst[channel] = slice(None)
                s_src, s_dst = tuple(s_src), tuple(s_dst)

                prob_tile, dist_tile = _prep(prob_tile[s_src], dist_tile[s_src])

                bs = list((b if s.start==0 else -1, b if s.stop==_sh else -1) for s,_sh in zip(s_dst, sh))
                bs.pop(channel)
                inds   = _ind_prob_thresh(prob_tile, prob_thresh, b=bs)
                proba.extend(prob_tile[inds].copy())
                dista.extend(dist_tile[inds].copy())
                _points = np.stack(np.where(inds), axis=1)
                offset = list(s.start for i,s in enumerate(s_dst))
                offset.pop(channel)
                _points = _points + np.array(offset).reshape((1,3))
                _points = _points * np.array(self.config.grid).reshape((1,3))
                pointsa.extend(_points)

            proba = np.asarray(proba)
            dista = np.asarray(dista)
            pointsa = np.asarray(pointsa)
            
        else:
            prob, dist = predict_direct(x)
            prob, dist = _prep(prob, dist)            
            inds   = _ind_prob_thresh(prob, prob_thresh, b=b)
            proba = prob[inds].copy()
            dista = dist[inds].copy()
            _points = np.stack(np.where(inds), axis=1)
            pointsa = (_points * np.array(self.config.grid).reshape((1,3)))

        return proba, dista, pointsa

    
    def predict_instances(self, img, axes=None, normalizer=None,
                          sparse = False, 
                          prob_thresh=None, nms_thresh=None,
                          n_tiles=None, show_tile_progress=True,
                          verbose = False,
                          predict_kwargs=None, nms_kwargs=None, overlap_label=None):
        """Predict instance segmentation from input image.

        Parameters
        ----------
        img : :class:`numpy.ndarray`
            Input image
        axes : str or None
            Axes of the input ``img``.
            ``None`` denotes that axes of img are the same as denoted in the config.
        normalizer : :class:`csbdeep.data.Normalizer` or None
            (Optional) normalization of input image before prediction.
            Note that the default (``None``) assumes ``img`` to be already normalized.
        sparse: bool 
            If true, aggregate probabilities/distances sparsely during tiled 
            prediction to save memory (recommended). Currently only 3D supported
        prob_thresh : float or None
            Consider only object candidates from pixels with predicted object probability
            above this threshold (also see `optimize_thresholds`).
        nms_thresh : float or None
            Perform non-maximum suppression that considers two objects to be the same
            when their area/surface overlap exceeds this threshold (also see `optimize_thresholds`).
        n_tiles : iterable or None
            Out of memory (OOM) errors can occur if the input image is too large.
            To avoid this problem, the input image is broken up into (overlapping) tiles
            that are processed independently and re-assembled.
            This parameter denotes a tuple of the number of tiles for every image axis (see ``axes``).
            ``None`` denotes that no tiling should be used.
        show_tile_progress: bool
            Whether to show progress during tiled prediction.
        predict_kwargs: dict
            Keyword arguments for ``predict`` function of Keras model.
        nms_kwargs: dict
            Keyword arguments for non-maximum suppression.
        overlap_label: scalar or None
            if not None, label the regions where polygons overlap with that value

        Returns
        -------
        (:class:`numpy.ndarray`, dict)
            Returns a tuple of the label instances image and also
            a dictionary with the details (coordinates, etc.) of all remaining polygons/polyhedra.

        """
        if predict_kwargs is None:
            predict_kwargs = {}
        if nms_kwargs is None:
            nms_kwargs = {}

        nms_kwargs.setdefault("verbose", verbose)

        _axes         = self._normalize_axes(img, axes)
        _axes_net     = self.config.axes
        _permute_axes = self._make_permute_axes(_axes, _axes_net)
        _shape_inst   = tuple(s for s,a in zip(_permute_axes(img).shape, _axes_net) if a != 'C')

        if sparse:
            prob, dist, points = self.predict_sparse(img, prob_thresh = prob_thresh,
                                    axes=axes, normalizer=normalizer,
                                    n_tiles=n_tiles,
                                    show_tile_progress=show_tile_progress,
                                    **predict_kwargs)
            return self._instances_from_prediction(_shape_inst,
                                                   prob, dist,
                                                   points = points,
                                                nms_thresh=nms_thresh,
                                                overlap_label=overlap_label,
                                                **nms_kwargs)

        else:
            prob, dist = self.predict(img, axes=axes, normalizer=normalizer,
                                      n_tiles=n_tiles,
                                      show_tile_progress=show_tile_progress,
                                      **predict_kwargs)
            return self._instances_from_prediction(_shape_inst, prob, dist,
                                               points = None,
                                               prob_thresh=prob_thresh,
                                               nms_thresh=nms_thresh,
                                               overlap_label=overlap_label,
                                               **nms_kwargs)


    def predict_instances_big(self, img, axes, block_size, min_overlap, context=None,
                              labels_out=None, labels_out_dtype=np.int32, show_progress=True, **kwargs):
        """Predict instance segmentation from very large input images.

        Intended to be used when `predict_instances` cannot be used due to memory limitations.
        This function will break the input image into blocks and process them individually
        via `predict_instances` and assemble all the partial results. If used as intended, the result
        should be the same as if `predict_instances` was used directly on the whole image.

        **Important**: The crucial assumption is that all predicted object instances are smaller than
                       the provided `min_overlap`. Also, it must hold that: min_overlap + 2*context < block_size.

        Example
        -------
        >>> img.shape
        (20000, 20000)
        >>> labels, polys = model.predict_instances_big(img, axes='YX', block_size=4096,
                                                        min_overlap=128, context=128, n_tiles=(4,4))

        Parameters
        ----------
        img: :class:`numpy.ndarray` or similar
            Input image
        axes: str
            Axes of the input ``img`` (such as 'YX', 'ZYX', 'YXC', etc.)
        block_size: int or iterable of int
            Process input image in blocks of the provided shape.
            (If a scalar value is given, it is used for all spatial image dimensions.)
        min_overlap: int or iterable of int
            Amount of guaranteed overlap between blocks.
            (If a scalar value is given, it is used for all spatial image dimensions.)
        context: int or iterable of int, or None
            Amount of image context on all sides of a block, which is discarded.
            If None, uses an automatic estimate that should work in many cases.
            (If a scalar value is given, it is used for all spatial image dimensions.)
        labels_out: :class:`numpy.ndarray` or similar, or None, or False
            numpy array or similar (must be of correct shape) to which the label image is written.
            If None, will allocate a numpy array of the correct shape and data type ``labels_out_dtype``.
            If False, will not write the label image (useful if only the dictionary is needed).
        labels_out_dtype: str or dtype
            Data type of returned label image if ``labels_out=None`` (has no effect otherwise).
        show_progress: bool
            Show progress bar for block processing.
        kwargs: dict
            Keyword arguments for ``predict_instances``.

        Returns
        -------
        (:class:`numpy.ndarray` or False, dict)
            Returns the label image and a dictionary with the details (coordinates, etc.) of the polygons/polyhedra.

        """
        from ..big import _grid_divisible, BlockND, OBJECT_KEYS#, repaint_labels
        from ..matching import relabel_sequential

        n = img.ndim
        axes = axes_check_and_normalize(axes, length=n)
        grid = self._axes_div_by(axes)
        axes_out = self._axes_out.replace('C','')
        shape_dict = dict(zip(axes,img.shape))
        shape_out = tuple(shape_dict[a] for a in axes_out)

        if context is None:
            context = self._axes_tile_overlap(axes)

        if np.isscalar(block_size):  block_size  = n*[block_size]
        if np.isscalar(min_overlap): min_overlap = n*[min_overlap]
        if np.isscalar(context):     context     = n*[context]
        block_size, min_overlap, context = list(block_size), list(min_overlap), list(context)
        assert n == len(block_size) == len(min_overlap) == len(context)

        if 'C' in axes:
            # single block for channel axis
            i = axes_dict(axes)['C']
            # if (block_size[i], min_overlap[i], context[i]) != (None, None, None):
            #     print("Ignoring values of 'block_size', 'min_overlap', and 'context' for channel axis " +
            #           "(set to 'None' to avoid this warning).", file=sys.stderr, flush=True)
            block_size[i] = img.shape[i]
            min_overlap[i] = context[i] = 0

        block_size  = tuple(_grid_divisible(g, v, name='block_size',  verbose=False) for v,g,a in zip(block_size, grid,axes))
        min_overlap = tuple(_grid_divisible(g, v, name='min_overlap', verbose=False) for v,g,a in zip(min_overlap,grid,axes))
        context     = tuple(_grid_divisible(g, v, name='context',     verbose=False) for v,g,a in zip(context,    grid,axes))

        # print(f"input: shape {img.shape} with axes {axes}")
        print(f'effective: block_size={block_size}, min_overlap={min_overlap}, context={context}', flush=True)

        for a,c,o in zip(axes,context,self._axes_tile_overlap(axes)):
            if c < o:
                print(f"{a}: context of {c} is small, recommended to use at least {o}", flush=True)

        # create block cover
        blocks = BlockND.cover(img.shape, axes, block_size, min_overlap, context, grid)

        if np.isscalar(labels_out) and bool(labels_out) is False:
            labels_out = None
        else:
            if labels_out is None:
                labels_out = np.zeros(shape_out, dtype=labels_out_dtype)
            else:
                labels_out.shape == shape_out or _raise(ValueError(f"'labels_out' must have shape {shape_out} (axes {axes_out})."))

        polys_all = {}
        # problem_ids = []
        label_offset = 1

        kwargs_override = dict(axes=axes, overlap_label=None)
        if show_progress:
            kwargs_override['show_tile_progress'] = False # disable progress for predict_instances
        for k,v in kwargs_override.items():
            if k in kwargs: print(f"changing '{k}' from {kwargs[k]} to {v}", flush=True)
            kwargs[k] = v

        blocks = tqdm(blocks, disable=(not show_progress))
        # actual computation
        for block in blocks:
            labels, polys = self.predict_instances(block.read(img, axes=axes), **kwargs)
            labels = block.crop_context(labels, axes=axes_out)
            labels, polys = block.filter_objects(labels, polys, axes=axes_out)
            # TODO: relabel_sequential is not very memory-efficient (will allocate memory proportional to label_offset)
            labels = relabel_sequential(labels, label_offset)[0]
            # labels, fwd_map, _ = relabel_sequential(labels, label_offset)
            # if len(incomplete) > 0:
            #     problem_ids.extend([fwd_map[i] for i in incomplete])
            #     if show_progress:
            #         blocks.set_postfix_str(f"found {len(problem_ids)} problematic {'object' if len(problem_ids)==1 else 'objects'}")
            if labels_out is not None:
                block.write(labels_out, labels, axes=axes_out)
            for k,v in polys.items():
                polys_all.setdefault(k,[]).append(v)
            label_offset += len(polys['prob'])

        polys_all = {k: (np.concatenate(v) if k in OBJECT_KEYS else v[0]) for k,v in polys_all.items()}

        # if labels_out is not None and len(problem_ids) > 0:
        #     # if show_progress:
        #     #     blocks.write('')
        #     # print(f"Found {len(problem_ids)} objects that violate the 'min_overlap' assumption.", file=sys.stderr, flush=True)
        #     repaint_labels(labels_out, problem_ids, polys_all, show_progress=False)

        return labels_out, polys_all#, tuple(problem_ids)


    def optimize_thresholds(self, X_val, Y_val, nms_threshs=[0.3,0.4,0.5], iou_threshs=[0.3,0.5,0.7], predict_kwargs=None, optimize_kwargs=None, save_to_json=True):
        """Optimize two thresholds (probability, NMS overlap) necessary for predicting object instances.

        Note that the default thresholds yield good results in many cases, but optimizing
        the thresholds for a particular dataset can further improve performance.

        The optimized thresholds are automatically used for all further predictions
        and also written to the model directory.

        See ``utils.optimize_threshold`` for details and possible choices for ``optimize_kwargs``.

        Parameters
        ----------
        X_val : list of ndarray
            (Validation) input images (must be normalized) to use for threshold tuning.
        Y_val : list of ndarray
            (Validation) label images to use for threshold tuning.
        nms_threshs : list of float
            List of overlap thresholds to be considered for NMS.
            For each value in this list, optimization is run to find a corresponding prob_thresh value.
        iou_threshs : list of float
            List of intersection over union (IOU) thresholds for which
            the (average) matching performance is considered to tune the thresholds.
        predict_kwargs: dict
            Keyword arguments for ``predict`` function of this class.
            (If not provided, will guess value for `n_tiles` to prevent out of memory errors.)
        optimize_kwargs: dict
            Keyword arguments for ``utils.optimize_threshold`` function.

        """
        if predict_kwargs is None:
            predict_kwargs = {}
        if optimize_kwargs is None:
            optimize_kwargs = {}

        def _predict_kwargs(x):
            if 'n_tiles' in predict_kwargs:
                return predict_kwargs
            else:
                return {**predict_kwargs, 'n_tiles': self._guess_n_tiles(x), 'show_tile_progress': False}

        Yhat_val = [self.predict(x, **_predict_kwargs(x)) for x in X_val]

        opt_prob_thresh, opt_measure, opt_nms_thresh = None, -np.inf, None
        for _opt_nms_thresh in nms_threshs:
            _opt_prob_thresh, _opt_measure = optimize_threshold(Y_val, Yhat_val, model=self, nms_thresh=_opt_nms_thresh, iou_threshs=iou_threshs, **optimize_kwargs)
            if _opt_measure > opt_measure:
                opt_prob_thresh, opt_measure, opt_nms_thresh = _opt_prob_thresh, _opt_measure, _opt_nms_thresh
        opt_threshs = dict(prob=opt_prob_thresh, nms=opt_nms_thresh)

        self.thresholds = opt_threshs
        print(end='', file=sys.stderr, flush=True)
        print("Using optimized values: prob_thresh={prob:g}, nms_thresh={nms:g}.".format(prob=self.thresholds.prob, nms=self.thresholds.nms))
        if save_to_json and self.basedir is not None:
            print("Saving to 'thresholds.json'.")
            save_json(opt_threshs, str(self.logdir / 'thresholds.json'))
        return opt_threshs


    def _guess_n_tiles(self, img):
        axes = self._normalize_axes(img, axes=None)
        shape = list(img.shape)
        if 'C' in axes:
            del shape[axes_dict(axes)['C']]
        b = self.config.train_batch_size**(1.0/self.config.n_dim)
        n_tiles = [int(np.ceil(s/(p*b))) for s,p in zip(shape,self.config.train_patch_size)]
        if 'C' in axes:
            n_tiles.insert(axes_dict(axes)['C'],1)
        return tuple(n_tiles)


    def _normalize_axes(self, img, axes):
        if axes is None:
            axes = self.config.axes
            assert 'C' in axes
            if img.ndim == len(axes)-1 and self.config.n_channel_in == 1:
                # img has no dedicated channel axis, but 'C' always part of config axes
                axes = axes.replace('C','')
        return axes_check_and_normalize(axes, img.ndim)


    def _compute_receptive_field(self, img_size=None):
        # TODO: good enough?
        from scipy.ndimage import zoom
        if img_size is None:
            img_size = tuple(g*(128 if self.config.n_dim==2 else 64) for g in self.config.grid)
        if np.isscalar(img_size):
            img_size = (img_size,) * self.config.n_dim
        img_size = tuple(img_size)
        # print(img_size)
        assert all(_is_power_of_2(s) for s in img_size)
        mid = tuple(s//2 for s in img_size)
        x = np.zeros((1,)+img_size+(self.config.n_channel_in,), dtype=np.float32)
        z = np.zeros_like(x)
        x[(0,)+mid+(slice(None),)] = 1
        y  = self.keras_model.predict(x)[0][0,...,0]
        y0 = self.keras_model.predict(z)[0][0,...,0]
        grid = tuple((np.array(x.shape[1:-1])/np.array(y.shape)).astype(int))
        assert grid == self.config.grid
        y  = zoom(y, grid,order=0)
        y0 = zoom(y0,grid,order=0)
        ind = np.where(np.abs(y-y0)>0)
        return [(m-np.min(i), np.max(i)-m) for (m,i) in zip(mid,ind)]


    def _axes_tile_overlap(self, query_axes):
        query_axes = axes_check_and_normalize(query_axes)
        try:
            self._tile_overlap
        except AttributeError:
            self._tile_overlap = self._compute_receptive_field()
        overlap = dict(zip(
            self.config.axes.replace('C',''),
            tuple(max(rf) for rf in self._tile_overlap)
        ))
        return tuple(overlap.get(a,0) for a in query_axes)


    def export_TF(self, fname=None, single_output=True, upsample_grid=True):
        """Export model to TensorFlow's SavedModel format that can be used e.g. in the Fiji plugin

        Parameters
        ----------
        fname : str
            Path of the zip file to store the model
            If None, the default path "<modeldir>/TF_SavedModel.zip" is used
        single_output: bool
            If set, concatenates the two model outputs into a single output (note: this is currently mandatory for further use in Fiji)
        upsample_grid: bool
            If set, upsamples the output to the input shape (note: this is currently mandatory for further use in Fiji)
        """
        Concatenate, UpSampling2D, UpSampling3D, Conv2DTranspose, Conv3DTranspose = keras_import('layers', 'Concatenate', 'UpSampling2D', 'UpSampling3D', 'Conv2DTranspose', 'Conv3DTranspose')
        Model = keras_import('models', 'Model')

        if self.basedir is None and fname is None:
            raise ValueError("Need explicit 'fname', since model directory not available (basedir=None).")

        grid = self.config.grid
        prob = self.keras_model.outputs[0]
        dist = self.keras_model.outputs[1]
        assert self.config.n_dim in (2,3)

        if upsample_grid and any(g>1 for g in grid):
            # CSBDeep Fiji plugin needs same size input/output
            # -> we need to upsample the outputs if grid > (1,1)
            # note: upsampling prob with a transposed convolution creates sparse
            #       prob output with less candidates than with standard upsampling
            conv_transpose = Conv2DTranspose if self.config.n_dim==2 else Conv3DTranspose
            upsampling     = UpSampling2D    if self.config.n_dim==2 else UpSampling3D
            prob = conv_transpose(1, (1,)*self.config.n_dim,
                                  strides=grid, padding='same',
                                  kernel_initializer='ones', use_bias=False)(prob)
            dist = upsampling(grid)(dist)

        inputs  = self.keras_model.inputs[0]
        outputs = Concatenate()([prob,dist]) if single_output else [prob,dist]
        csbdeep_model = Model(inputs, outputs)

        fname = (self.logdir / 'TF_SavedModel.zip') if fname is None else Path(fname)
        export_SavedModel(csbdeep_model, str(fname))
        return csbdeep_model



class StarDistPadAndCropResizer(Resizer):

    # TODO: check correctness
    def __init__(self, grid, mode='reflect', **kwargs):
        assert isinstance(grid, dict)
        self.mode = mode
        self.grid = grid
        self.kwargs = kwargs


    def before(self, x, axes, axes_div_by):
        assert all(a%g==0 for g,a in zip((self.grid.get(a,1) for a in axes), axes_div_by))
        axes = axes_check_and_normalize(axes,x.ndim)
        def _split(v):
            return 0, v # only pad at the end
        self.pad = {
            a : _split((div_n-s%div_n)%div_n)
            for a, div_n, s in zip(axes, axes_div_by, x.shape)
        }
        x_pad = np.pad(x, tuple(self.pad[a] for a in axes), mode=self.mode, **self.kwargs)
        self.padded_shape = dict(zip(axes,x_pad.shape))
        if 'C' in self.padded_shape: del self.padded_shape['C']
        return x_pad


    def after(self, x, axes):
        # axes can include 'C', which may not have been present in before()
        axes = axes_check_and_normalize(axes,x.ndim)
        assert all(s_pad == s * g for s,s_pad,g in zip(x.shape,
                                                       (self.padded_shape.get(a,_s) for a,_s in zip(axes,x.shape)),
                                                       (self.grid.get(a,1) for a in axes)))
        # print(self.padded_shape)
        # print(self.pad)
        # print(self.grid)
        crop = tuple (
            slice(0, -(math.floor(p[1]/g)) if p[1]>=g else None)
            for p,g in zip((self.pad.get(a,(0,0)) for a in axes),(self.grid.get(a,1) for a in axes))
        )
        # print(crop)
        return x[crop]<|MERGE_RESOLUTION|>--- conflicted
+++ resolved
@@ -23,13 +23,8 @@
 from csbdeep.data import Resizer
 
 from ..sample_patches import get_valid_inds
-<<<<<<< HEAD
-from ..utils import _is_power_of_2, optimize_threshold
 from ..nms import _ind_prob_thresh
-=======
 from ..utils import _is_power_of_2,  _is_floatarray, optimize_threshold
-
->>>>>>> d1a2acb0
 
 # TODO: support (optional) classification of objects?
 # TODO: helper function to check if receptive field of cnn is sufficient for object sizes in GT
@@ -460,8 +455,8 @@
                 _points = np.stack(np.where(inds), axis=1)
                 offset = list(s.start for i,s in enumerate(s_dst))
                 offset.pop(channel)
-                _points = _points + np.array(offset).reshape((1,3))
-                _points = _points * np.array(self.config.grid).reshape((1,3))
+                _points = _points + np.array(offset).reshape((1,len(offset)))
+                _points = _points * np.array(self.config.grid).reshape((1,len(self.config.grid)))
                 pointsa.extend(_points)
 
             proba = np.asarray(proba)
@@ -475,7 +470,7 @@
             proba = prob[inds].copy()
             dista = dist[inds].copy()
             _points = np.stack(np.where(inds), axis=1)
-            pointsa = (_points * np.array(self.config.grid).reshape((1,3)))
+            pointsa = (_points * np.array(self.config.grid).reshape((1,len(self.config.grid))))
 
         return proba, dista, pointsa
 
