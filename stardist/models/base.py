--- conflicted
+++ resolved
@@ -24,11 +24,7 @@
 
 from ..sample_patches import get_valid_inds
 from ..utils import _is_power_of_2, optimize_threshold
-<<<<<<< HEAD
 from ..nms import _ind_prob_thresh
-from .pretrained import get_model_details, get_model_instance, get_registered_models
-=======
->>>>>>> 9802db91
 
 # TODO: support (optional) classification of objects?
 # TODO: helper function to check if receptive field of cnn is sufficient for object sizes in GT
@@ -537,8 +533,6 @@
         _permute_axes = self._make_permute_axes(_axes, _axes_net)
         _shape_inst   = tuple(s for s,a in zip(_permute_axes(img).shape, _axes_net) if a != 'C')
 
-<<<<<<< HEAD
-
         if sparse:
             prob, dist, points = self.predict_sparse(img, prob_thresh = prob_thresh,
                                     axes=axes, normalizer=normalizer,
@@ -563,11 +557,6 @@
                                                nms_thresh=nms_thresh,
                                                overlap_label=overlap_label,
                                                **nms_kwargs)
-
-        
-=======
-        prob, dist = self.predict(img, axes=axes, normalizer=normalizer, n_tiles=n_tiles, show_tile_progress=show_tile_progress, **predict_kwargs)
-        return self._instances_from_prediction(_shape_inst, prob, dist, prob_thresh=prob_thresh, nms_thresh=nms_thresh, overlap_label=overlap_label, **nms_kwargs)
 
 
     def predict_instances_big(self, img, axes, block_size, min_overlap, context=None,
@@ -711,7 +700,6 @@
         #     repaint_labels(labels_out, problem_ids, polys_all, show_progress=False)
 
         return labels_out, polys_all#, tuple(problem_ids)
->>>>>>> 9802db91
 
 
     def optimize_thresholds(self, X_val, Y_val, nms_threshs=[0.3,0.4,0.5], iou_threshs=[0.3,0.5,0.7], predict_kwargs=None, optimize_kwargs=None, save_to_json=True):
