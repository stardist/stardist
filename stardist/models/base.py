--- conflicted
+++ resolved
@@ -91,13 +91,8 @@
 
         if isinstance(X, (np.ndarray, tuple, list)) and \
            isinstance(Y, (np.ndarray, tuple, list)):
-<<<<<<< HEAD
             all(y.ndim==nD and x.ndim==x_ndim and x.shape[:nD]==y.shape for x,y in zip(X,Y)) or _raise(ValueError("images and masks should have corresponding shapes/dimensions"))
-            all(x.shape[:nD]>=patch_size for x in X) or _raise(ValueError("Some images are too small for given patch_size {patch_size}".format(patch_size=patch_size)))
-=======
-            all(y.ndim==nD and x.ndim==x_ndim and x.shape[:nD]==y.shape for x,y in zip(X,Y)) or _raise("images and masks should have corresponding shapes/dimensions")
-            all(x.shape[:nD]>=tuple(patch_size) for x in X) or _raise("Some images are too small for given patch_size {patch_size}".format(patch_size=patch_size))
->>>>>>> f0a8781d
+            all(x.shape[:nD]>=tuple(patch_size) for x in X) or _raise(ValueError("Some images are too small for given patch_size {patch_size}".format(patch_size=patch_size)))
 
         if x_ndim == nD:
             self.n_channel = None
