--- conflicted
+++ resolved
@@ -388,18 +388,13 @@
 
         coord = dist_to_coord(dist, grid=self.config.grid)
         inds = non_maximum_suppression(coord, prob, grid=self.config.grid,
-                                         prob_thresh=prob_thresh, nms_thresh=nms_thresh, **nms_kwargs)
-<<<<<<< HEAD
-        labels = polygons_to_label(coord, prob, points, shape=img_shape)
-        # sort points such that ids in 'labels' map to entries in polygon dictionary entries
-        points = points[np.argsort(prob[points[:,0],points[:,1]])]
-        return labels, dict(coord=coord[points[:,0],points[:,1]], points=points, prob=prob[points[:,0],points[:,1]])
-=======
+                                       prob_thresh=prob_thresh, nms_thresh=nms_thresh, **nms_kwargs)
+        labels = polygons_to_label(coord, prob, inds, shape=img_shape)
+        # sort 'inds' such that ids in 'labels' map to entries in polygon dictionary entries
+        inds = inds[np.argsort(prob[inds[:,0],inds[:,1]])]
         # adjust for grid
         points = inds*np.array(self.config.grid)
-        labels = polygons_to_label(coord, prob, inds, shape=img_shape)
         return labels, dict(coord=coord[inds[:,0],inds[:,1]], points=points, prob=prob[inds[:,0],inds[:,1]])
->>>>>>> dfc51196
 
 
     def _axes_div_by(self, query_axes):
