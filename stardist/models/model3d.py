from __future__ import print_function, unicode_literals, absolute_import, division

import numpy as np
import warnings
import math
from tqdm import tqdm


from csbdeep.models import BaseConfig
from csbdeep.internals.blocks import conv_block3, unet_block, resnet_block
from csbdeep.utils import _raise, backend_channels_last, axes_check_and_normalize, axes_dict
from csbdeep.utils.tf import keras_import, IS_TF_1, CARETensorBoard, CARETensorBoardImage
from distutils.version import LooseVersion
from scipy.ndimage import zoom
from skimage.measure  import regionprops
keras = keras_import()
K = keras_import('backend')
Input, Conv3D, MaxPooling3D, UpSampling3D, Add, Concatenate = keras_import('layers', 'Input', 'Conv3D', 'MaxPooling3D', 'UpSampling3D', 'Add', 'Concatenate')
Model = keras_import('models', 'Model')

from .base import StarDistBase, StarDistDataBase
from ..sample_patches import sample_patches
from ..utils import edt_prob, _normalize_grid, mask_to_categorical
from ..matching import relabel_sequential
from ..geometry import star_dist3D, polyhedron_to_label
from ..rays3d import Rays_GoldenSpiral, rays_from_json
from ..nms import non_maximum_suppression_3d, non_maximum_suppression_3d_sparse



class StarDistData3D(StarDistDataBase):

    def __init__(self, X, Y, batch_size, rays, length,
                 n_classes = None, classes = None,
                 patch_size=(128,128,128), grid=(1,1,1), anisotropy=None, augmenter=None, foreground_prob=0, **kwargs):
        # TODO: support shape completion as in 2D?

        super().__init__(X=X, Y=Y, n_rays=len(rays), grid=grid,
                         classes = classes, n_classes = n_classes,                          
                         batch_size=batch_size, patch_size=patch_size, length=length,
                         augmenter=augmenter, foreground_prob=foreground_prob, **kwargs)

        self.rays = rays
        self.anisotropy = anisotropy
        self.sd_mode = 'opencl' if self.use_gpu else 'cpp'

        # re-use arrays
        if self.batch_size > 1:
            self.out_X = np.empty((self.batch_size,)+tuple(self.patch_size)+(() if self.n_channel is None else (self.n_channel,)), dtype=np.float32)
            self.out_edt_prob = np.empty((self.batch_size,)+tuple(self.patch_size), dtype=np.float32)
            self.out_star_dist3D = np.empty((self.batch_size,)+tuple(self.patch_size)+(len(self.rays),), dtype=np.float32)


    def __getitem__(self, i):
        idx = self.batch(i)
        arrays = [sample_patches((self.Y[k],) + self.channels_as_tuple(self.X[k]),
                                 patch_size=self.patch_size, n_samples=1,
                                 valid_inds=self.get_valid_inds(k)) for k in idx]

        if self.n_channel is None:
            X, Y = list(zip(*[(x[0],y[0]) for y,x in arrays]))
        else:
            X, Y = list(zip(*[(np.stack([_x[0] for _x in x],axis=-1), y[0]) for y,*x in arrays]))

        X, Y = tuple(zip(*tuple(self.augmenter(_x, _y) for _x, _y in zip(X,Y))))

        if len(Y) == 1:
            X = X[0][np.newaxis]
        else:
            X = np.stack(X, out=self.out_X[:len(Y)])
        if X.ndim == 4: # input image has no channel axis
            X = np.expand_dims(X,-1)

        tmp = [edt_prob(lbl, anisotropy=self.anisotropy) for lbl in Y]
        if len(Y) == 1:
            prob = tmp[0][np.newaxis]
        else:
            prob = np.stack(tmp, out=self.out_edt_prob[:len(Y)])

        tmp = [star_dist3D(lbl, self.rays, mode=self.sd_mode) for lbl in Y]
        if len(Y) == 1:
            dist = tmp[0][np.newaxis]
        else:
            dist = np.stack(tmp, out=self.out_star_dist3D[:len(Y)])

        prob = dist_mask = np.expand_dims(prob, -1)

        # subsample wth given grid
        dist_mask = dist_mask[self.ss_grid]
        prob      = prob[self.ss_grid]
        dist      = dist[self.ss_grid]

        # append dist_mask to dist as additional channel
        dist = np.concatenate([dist,dist_mask],axis=-1)


        if self.n_classes is None:
            return [X], [prob,dist]
        else:
            prob_class = np.stack(tuple((mask_to_categorical(y, self.n_classes, self.classes[k]) for y,k in zip(Y, idx))))

            # as it prob_class will be later upscaled, usign zoom here leads to better registered maps
            # prob_class = prob_class[self.ss_grid]
            prob_class = zoom(prob_class, tuple(1/s for s in self.ss_grid_factor)+(1,), order=0)
            
            return [X], [prob,dist, prob_class]

        


class Config3D(BaseConfig):
    """Configuration for a :class:`StarDist3D` model.

    Parameters
    ----------
    axes : str or None
        Axes of the input images.
    rays : Rays_Base, int, or None
        Ray factory (e.g. Ray_GoldenSpiral).
        If an integer then Ray_GoldenSpiral(rays) will be used
    n_channel_in : int
        Number of channels of given input image (default: 1).
    grid : (int,int,int)
        Subsampling factors (must be powers of 2) for each of the axes.
        Model will predict on a subsampled grid for increased efficiency and larger field of view.
    n_classes : None or int
        Number of fg classes to use for multi_class predcition (use None to disable)
    anisotropy : (float,float,float)
        Anisotropy of objects along each of the axes.
        Use ``None`` to disable only for (nearly) isotropic objects shapes.
        Also see ``utils.calculate_extents``.
    backbone : str
        Name of the neural network architecture to be used as backbone.
    kwargs : dict
        Overwrite (or add) configuration attributes (see below).


    Attributes
    ----------
    unet_n_depth : int
        Number of U-Net resolution levels (down/up-sampling layers).
    unet_kernel_size : (int,int,int)
        Convolution kernel size for all (U-Net) convolution layers.
    unet_n_filter_base : int
        Number of convolution kernels (feature channels) for first U-Net layer.
        Doubled after each down-sampling layer.
    unet_pool : (int,int,int)
        Maxpooling size for all (U-Net) convolution layers.
    net_conv_after_unet : int
        Number of filters of the extra convolution layer after U-Net (0 to disable).
    unet_* : *
        Additional parameters for U-net backbone.
    resnet_n_blocks : int
        Number of ResNet blocks.
    resnet_kernel_size : (int,int,int)
        Convolution kernel size for all ResNet blocks.
    resnet_n_filter_base : int
        Number of convolution kernels (feature channels) for ResNet blocks.
        (Number is doubled after every downsampling, see ``grid``.)
    net_conv_after_resnet : int
        Number of filters of the extra convolution layer after ResNet (0 to disable).
    resnet_* : *
        Additional parameters for ResNet backbone.
    train_patch_size : (int,int,int)
        Size of patches to be cropped from provided training images.
    train_background_reg : float
        Regularizer to encourage distance predictions on background regions to be 0.
    train_foreground_only : float
        Fraction (0..1) of patches that will only be sampled from regions that contain foreground pixels.
    train_dist_loss : str
        Training loss for star-convex polygon distances ('mse' or 'mae').
    train_loss_weights : tuple of float
        Weights for losses relating to (probability, distance)
    train_epochs : int
        Number of training epochs.
    train_steps_per_epoch : int
        Number of parameter update steps per epoch.
    train_learning_rate : float
        Learning rate for training.
    train_batch_size : int
        Batch size for training.
    train_tensorboard : bool
        Enable TensorBoard for monitoring training progress.
    train_n_val_patches : int
        Number of patches to be extracted from validation images (``None`` = one patch per image).
    train_reduce_lr : dict
        Parameter :class:`dict` of ReduceLROnPlateau_ callback; set to ``None`` to disable.
    use_gpu : bool
        Indicate that the data generator should use OpenCL to do computations on the GPU.

        .. _ReduceLROnPlateau: https://keras.io/callbacks/#reducelronplateau
    """

    def __init__(self, axes='ZYX', rays=None, n_channel_in=1, grid=(1,1,1), n_classes = None, anisotropy=None, backbone='unet', **kwargs):

        if rays is None:
            if 'rays_json' in kwargs:
                rays = rays_from_json(kwargs['rays_json'])
            elif 'n_rays' in kwargs:
                rays = Rays_GoldenSpiral(kwargs['n_rays'])
            else:
                rays = Rays_GoldenSpiral(96)
        elif np.isscalar(rays):
            rays = Rays_GoldenSpiral(rays)

        super().__init__(axes=axes, n_channel_in=n_channel_in, n_channel_out=1+len(rays))

        # directly set by parameters
        self.n_rays                    = len(rays)
        self.grid                      = _normalize_grid(grid,3)
        self.anisotropy                = anisotropy if anisotropy is None else tuple(anisotropy)
        self.backbone                  = str(backbone).lower()
        self.rays_json                 = rays.to_json()
        self.n_classes                 = None if n_classes is None else int(n_classes)

        if 'anisotropy' in self.rays_json['kwargs']:
            if self.rays_json['kwargs']['anisotropy'] is None and self.anisotropy is not None:
                self.rays_json['kwargs']['anisotropy'] = self.anisotropy
                print("Changing 'anisotropy' of rays to %s" % str(anisotropy))
            elif self.rays_json['kwargs']['anisotropy'] != self.anisotropy:
                warnings.warn("Mismatch of 'anisotropy' of rays and 'anisotropy'.")

        # default config (can be overwritten by kwargs below)
        if self.backbone == 'unet':
            self.unet_n_depth            = 2
            self.unet_kernel_size        = 3,3,3
            self.unet_n_filter_base      = 32
            self.unet_n_conv_per_depth   = 2
            self.unet_pool               = 2,2,2
            self.unet_activation         = 'relu'
            self.unet_last_activation    = 'relu'
            self.unet_batch_norm         = False
            self.unet_dropout            = 0.0
            self.unet_prefix             = ''
            self.net_conv_after_unet     = 128
        elif self.backbone == 'resnet':
            self.resnet_n_blocks         = 4
            self.resnet_kernel_size      = 3,3,3
            self.resnet_kernel_init      = 'he_normal'
            self.resnet_n_filter_base    = 32
            self.resnet_n_conv_per_block = 3
            self.resnet_activation       = 'relu'
            self.resnet_batch_norm       = False
            self.net_conv_after_resnet   = 128
        else:
            raise ValueError("backbone '%s' not supported." % self.backbone)

        # net_mask_shape not needed but kept for legacy reasons
        if backend_channels_last():
            self.net_input_shape       = None,None,None,self.n_channel_in
            self.net_mask_shape        = None,None,None,1
        else:
            self.net_input_shape       = self.n_channel_in,None,None,None
            self.net_mask_shape        = 1,None,None,None

        # self.train_shape_completion    = False
        # self.train_completion_crop     = 32
        self.train_patch_size          = 128,128,128
        self.train_background_reg      = 1e-4
        self.train_foreground_only     = 0.9

        self.train_dist_loss           = 'mae'
        self.train_loss_weights        = (1,0.2) if self.n_classes is None else (1,0.2,1)
        self.train_class_weights       = (1,1) if self.n_classes is None else (1,)*(self.n_classes+1)
        self.train_epochs              = 400
        self.train_steps_per_epoch     = 100
        self.train_learning_rate       = 0.0003
        self.train_batch_size          = 1
        self.train_n_val_patches       = None
        self.train_tensorboard         = True
        # the parameter 'min_delta' was called 'epsilon' for keras<=2.1.5
        min_delta_key = 'epsilon' if LooseVersion(keras.__version__)<=LooseVersion('2.1.5') else 'min_delta'
        self.train_reduce_lr           = {'factor': 0.5, 'patience': 40, min_delta_key: 0}

        self.use_gpu                   = False

        # remove derived attributes that shouldn't be overwritten
        for k in ('n_dim', 'n_channel_out', 'n_rays', 'rays_json'):
            try: del kwargs[k]
            except KeyError: pass

        self.update_parameters(False, **kwargs)

        # FIXME: put into is_valid()
        if not len(self.train_loss_weights) == (2 if self.n_classes is None else 3):
            raise ValueError(f"Wrong length of train_loss_weights={self.train_loss_weights} for n_classes={self.n_classes} (e.g. has to be 3 if n_classes is set)")

        if not len(self.train_class_weights) == (2 if self.n_classes is None else self.n_classes+1):
            raise ValueError(f"Wrong length of train_class_weights={self.train_class_weights} for n_classes={self.n_classes} (has to be {self.n_classes+1})")


class StarDist3D(StarDistBase):
    """StarDist3D model.

    Parameters
    ----------
    config : :class:`Config` or None
        Will be saved to disk as JSON (``config.json``).
        If set to ``None``, will be loaded from disk (must exist).
    name : str or None
        Model name. Uses a timestamp if set to ``None`` (default).
    basedir : str
        Directory that contains (or will contain) a folder with the given model name.

    Raises
    ------
    FileNotFoundError
        If ``config=None`` and config cannot be loaded from disk.
    ValueError
        Illegal arguments, including invalid configuration.

    Attributes
    ----------
    config : :class:`Config`
        Configuration, as provided during instantiation.
    keras_model : `Keras model <https://keras.io/getting-started/functional-api-guide/>`_
        Keras neural network model.
    name : str
        Model name.
    logdir : :class:`pathlib.Path`
        Path to model folder (which stores configuration, weights, etc.)
    """

    def __init__(self, config=Config3D(), name=None, basedir='.'):
        """See class docstring."""
        super().__init__(config, name=name, basedir=basedir)


    def _build(self):
        if self.config.backbone == "unet":
            return self._build_unet()
        elif self.config.backbone == "resnet":
            return self._build_resnet()
        else:
            raise NotImplementedError(self.config.backbone)


    def _build_unet(self):
        assert self.config.backbone == 'unet'
        unet_kwargs = {k[len('unet_'):]:v for (k,v) in vars(self.config).items() if k.startswith('unet_')}

        input_img = Input(self.config.net_input_shape, name='input')

        # maxpool input image to grid size
        pooled = np.array([1,1,1])
        pooled_img = input_img
        while tuple(pooled) != tuple(self.config.grid):
            pool = 1 + (np.asarray(self.config.grid) > pooled)
            pooled *= pool
            for _ in range(self.config.unet_n_conv_per_depth):
                pooled_img = Conv3D(self.config.unet_n_filter_base, self.config.unet_kernel_size,
                                    padding="same", activation=self.config.unet_activation)(pooled_img)
            pooled_img = MaxPooling3D(pool)(pooled_img)

        unet_base     = unet_block(**unet_kwargs)(pooled_img)
        if self.config.net_conv_after_unet > 0:
            unet = Conv3D(self.config.net_conv_after_unet, self.config.unet_kernel_size,
                          name='features', padding='same', activation=self.config.unet_activation)(unet_base)
        else:
            unet = unet_base
            
        output_prob = Conv3D(1,                  (1,1,1), name='prob', padding='same', activation='sigmoid')(unet)
        output_dist = Conv3D(self.config.n_rays, (1,1,1), name='dist', padding='same', activation='linear')(unet)

        # attach extra classification head when self.n_classes is given 
        if self._is_multiclass():
            if self.config.net_conv_after_unet > 0:
                unet_class  = Conv3D(self.config.net_conv_after_unet, self.config.unet_kernel_size,
                             name='features_class', padding='same', activation=self.config.unet_activation)(unet_base)
            else:
                unet_class  = unet_base

            output_prob_class  = Conv3D(self.config.n_classes+1, (1,1,1),
                                        name='prob_class', padding='same',
                                        activation='softmax')(unet_class)
            return Model([input_img], [output_prob,output_dist, output_prob_class])
        
        else:
            return Model([input_img], [output_prob,output_dist])


    def _build_resnet(self):
        assert self.config.backbone == 'resnet'
        n_filter = self.config.resnet_n_filter_base
        resnet_kwargs = dict (
            kernel_size        = self.config.resnet_kernel_size,
            n_conv_per_block   = self.config.resnet_n_conv_per_block,
            batch_norm         = self.config.resnet_batch_norm,
            kernel_initializer = self.config.resnet_kernel_init,
            activation         = self.config.resnet_activation,
        )

        input_img = Input(self.config.net_input_shape, name='input')

        layer = input_img
        layer = Conv3D(n_filter, (7,7,7), padding="same", kernel_initializer=self.config.resnet_kernel_init)(layer)
        layer = Conv3D(n_filter, (3,3,3), padding="same", kernel_initializer=self.config.resnet_kernel_init)(layer)

        pooled = np.array([1,1,1])
        for n in range(self.config.resnet_n_blocks):
            pool = 1 + (np.asarray(self.config.grid) > pooled)
            pooled *= pool
            if any(p > 1 for p in pool):
                n_filter *= 2
            layer = resnet_block(n_filter, pool=tuple(pool), **resnet_kwargs)(layer)

        layer_base = layer 
        if self.config.net_conv_after_resnet > 0:
            layer = Conv3D(self.config.net_conv_after_resnet, self.config.resnet_kernel_size,
                           name='features', padding='same', activation=self.config.resnet_activation)(layer_base)

        output_prob = Conv3D(1,                  (1,1,1), name='prob', padding='same', activation='sigmoid')(layer)
        output_dist = Conv3D(self.config.n_rays, (1,1,1), name='dist', padding='same', activation='linear')(layer)


<<<<<<< HEAD
        # attach extra classification head when self.n_classes is given 
        if self._is_multiclass():
            if self.config.net_conv_after_resnet > 0:
                layer_class  = Conv3D(self.config.net_conv_after_resnet, self.config.resnet_kernel_size,
                           name='features_class', padding='same', activation=self.config.resnet_activation)(layer_base)
            else:
                layer_class  = layer_base

            output_prob_class  = Conv3D(self.config.n_classes+1, (1,1,1),
                                        name='prob_class', padding='same',
                                        activation='softmax')(layer_class)
            return Model([input_img], [output_prob,output_dist, output_prob_class])
        
        else:
            return Model([input_img], [output_prob,output_dist])


    def train(self, X,Y, validation_data, classes = "auto", augmenter=None, seed=None, epochs=None, steps_per_epoch=None):
=======
    def train(self, X,Y, validation_data, augmenter=None, seed=None,
              epochs=None, steps_per_epoch=None, initial_epoch=0):
>>>>>>> bf859269
        """Train the neural network with the given data.

        Parameters
        ----------
        X : tuple, list, `numpy.ndarray`, `keras.utils.Sequence`
            Input images
        Y : tuple, list, `numpy.ndarray`, `keras.utils.Sequence`
            Label masks
        classes (optional): "auto" or iterable of same length as X 
             label -> class mapping for each mask if multiclass prediction is activated (n_classes>0)
             list of dicts with label -> class id (1,...,n_classes) 
             "auto" -> all objects will be assigned to the first foreground class 
        validation_data : tuple(:class:`numpy.ndarray`, :class:`numpy.ndarray`) or triple (if multiclass)
            Tuple (triple if multiclass) of X,Y validation arrays.
        augmenter : None or callable
            Function with expected signature ``xt, yt = augmenter(x, y)``
            that takes in a single pair of input/label image (x,y) and returns
            the transformed images (xt, yt) for the purpose of data augmentation
            during training. Not applied to validation images.
            Example:
            def simple_augmenter(x,y):
                x = x + 0.05*np.random.normal(0,1,x.shape)
                return x,y
        seed : int
            Convenience to set ``np.random.seed(seed)``. (To obtain reproducible validation patches, etc.)
        epochs : int
            Optional argument to use instead of the value from ``config``.
        steps_per_epoch : int
            Optional argument to use instead of the value from ``config``.

        Returns
        -------
        ``History`` object
            See `Keras training history <https://keras.io/models/model/#fit>`_.

        """
        if seed is not None:
            # https://keras.io/getting-started/faq/#how-can-i-obtain-reproducible-results-using-keras-during-development
            np.random.seed(seed)
        if epochs is None:
            epochs = self.config.train_epochs
        if steps_per_epoch is None:
            steps_per_epoch = self.config.train_steps_per_epoch
        if self._is_multiclass() and classes is None:
            warnings.warn("Ignoring given classes as n_classes is set to None")

        classes = self._parse_classes_arg(classes, len(X))

        validation_data is not None or _raise(ValueError())
        ((isinstance(validation_data,(list,tuple)) and len(validation_data)== (2 if self.config.n_classes is None else 3))
            or _raise(ValueError(f'len(validation_data) = {len(validation_data)} but should be {"2" if self.config.n_classes is None else "3"}')))

        patch_size = self.config.train_patch_size
        axes = self.config.axes.replace('C','')
        div_by = self._axes_div_by(axes)
        [p % d == 0 or _raise(ValueError(
            "'train_patch_size' must be divisible by {d} along axis '{a}'".format(a=a,d=d)
         )) for p,d,a in zip(patch_size,div_by,axes)]

        if not self._model_prepared:
            self.prepare_for_training()

        data_kwargs = dict (
            rays            = rays_from_json(self.config.rays_json),
            grid            = self.config.grid,
            patch_size      = self.config.train_patch_size,
            anisotropy      = self.config.anisotropy,
            use_gpu         = self.config.use_gpu,
            foreground_prob = self.config.train_foreground_only,
            n_classes        = self.config.n_classes
        )

        # generate validation data and store in numpy arrays
        n_data_val = len(validation_data[0])
        n_take = self.config.train_n_val_patches if self.config.train_n_val_patches is not None else n_data_val
        classes_val = self._parse_classes_arg(validation_data[2], len(validation_data[0])) if self._is_multiclass() else None

        _data_val = StarDistData3D(validation_data[0],validation_data[1],
                                   classes = classes_val,
                                   batch_size=n_take,
                                   length=1, **data_kwargs)
        data_val = _data_val[0]

        data_train = StarDistData3D(X, Y, classes = classes,
                                    batch_size=self.config.train_batch_size,
                                    augmenter=augmenter, length=epochs*steps_per_epoch, **data_kwargs)

        if self.config.train_tensorboard:
            # only show middle slice of 3D inputs/outputs
            input_slices, output_slices = [[slice(None)]*5], [[slice(None)]*5,[slice(None)]*5]
            i = axes_dict(self.config.axes)['Z']
            channel = axes_dict(self.config.axes)['C']
            _n_in  = _data_val.patch_size[i] // 2
            _n_out = _data_val.patch_size[i] // (2 * (self.config.grid[i] if self.config.grid is not None else 1))
            input_slices[0][1+i] = _n_in
            output_slices[0][1+i] = _n_out
            output_slices[1][1+i] = _n_out
            # show dist for three rays
            _n = min(3, self.config.n_rays)
            output_slices[1][1+channel] = slice(0,(self.config.n_rays//_n)*_n,self.config.n_rays//_n)

            if self._is_multiclass():
                _n = min(3, self.config.n_classes)
                output_slices += [[slice(None)]*5]
                output_slices[2][1+channel] = slice(1,1+((self.config.n_classes+1)//_n)*_n,
                                                    self.config.n_classes//_n)

            
            if IS_TF_1:
                for cb in self.callbacks:
                    if isinstance(cb,CARETensorBoard):
                        cb.input_slices = input_slices
                        cb.output_slices = output_slices
                        # target image for dist includes dist_mask and thus has more channels than dist output
                        cb.output_target_shapes = [None,[None]*5, None]
                        cb.output_target_shapes[1][1+channel] = data_val[1][1].shape[1+channel]
            elif self.basedir is not None and not any(isinstance(cb,CARETensorBoardImage) for cb in self.callbacks):
                self.callbacks.append(CARETensorBoardImage(model=self.keras_model,
                                        data=data_val, log_dir=str(self.logdir/'logs'/'images'),
                                        n_images=3, prob_out=False,
                                        input_slices=input_slices, output_slices=output_slices))

        fit = self.keras_model.fit_generator if IS_TF_1 else self.keras_model.fit
        history = fit(iter(data_train), validation_data=data_val,
                      epochs=epochs, steps_per_epoch=steps_per_epoch,
                      callbacks=self.callbacks, verbose=1)
        self._training_finished()

        return history


<<<<<<< HEAD
    def _instances_from_prediction(self, img_shape, prob, dist, prob_class = None, prob_thresh=None, nms_thresh=None, overlap_label=None, **nms_kwargs):
=======
    def _instances_from_prediction(self, img_shape, prob, dist, points = None, prob_thresh=None, nms_thresh=None, overlap_label = None, **nms_kwargs):
        """if points are given, use sparse prediction"""

>>>>>>> bf859269
        if prob_thresh is None: prob_thresh = self.thresholds.prob
        if nms_thresh  is None: nms_thresh  = self.thresholds.nms

        rays = rays_from_json(self.config.rays_json)

        # if points is given, assume sparse prediction (else dense)
        if points is not None:
            points, probi, disti = non_maximum_suppression_3d_sparse(dist, prob,
                                                                     points,  rays,
                                                                     nms_thresh=nms_thresh,
                                                                     **nms_kwargs)
        else:
            points, probi, disti = non_maximum_suppression_3d(dist, prob, rays,
                                                          grid=self.config.grid,
                                                          prob_thresh=prob_thresh,
                                                          nms_thresh=nms_thresh,
                                                          **nms_kwargs)

        verbose = nms_kwargs.get('verbose',False)
        verbose and print("render polygons...")
        labels = polyhedron_to_label(disti, points, rays=rays, prob=probi, shape=img_shape, overlap_label=overlap_label, verbose=verbose)

        # map the overlap_label to something positive and back
        # (as relabel_sequential doesn't like negative values)
        if overlap_label is not None and overlap_label<0 and (overlap_label in labels):
            overlap_mask = (labels == overlap_label)
            overlap_label2 = max(set(np.unique(labels))-{overlap_label})+1
            labels[overlap_mask] = overlap_label2
            labels, fwd, bwd = relabel_sequential(labels)
            labels[labels == fwd[overlap_label2]] = overlap_label
        else:
            labels, _,_ = relabel_sequential(labels)

<<<<<<< HEAD
        res_dict = dict(dist=disti, points=points, prob=probi, rays=rays,
                            rays_vertices = rays.vertices,rays_faces=rays.faces)
            
        if prob_class is not None:
            # build the list of class ids per label via majority vote
            # zoom prob_class to img_shape
            prob_class_up = zoom(prob_class,
                                 tuple(s2/s1 for s1, s2 in zip(prob_class.shape[:3], img_shape))+(1,),
                                 order=0)
            class_id, label_ids = [], []
            for reg in regionprops(labels):
                m = labels[reg.slice]==reg.label
                cls_id = np.argmax(np.mean(prob_class_up[reg.slice][m], axis = 0))
                class_id.append(cls_id)
                label_ids.append(reg.label)
            # just a sanity check whether labels where in sorted order
            assert all(x <= y for x,y in zip(label_ids, label_ids[1:]))
            res_dict.update(dict(classes = class_id))
            res_dict.update(dict(labels = label_ids))
            self.p = prob_class_up

        return labels, res_dict

=======
        # TODO: convert to polyhedra faces?
        return labels, dict(dist=disti, points=points, prob=probi, rays=rays, rays_vertices = rays.vertices, rays_faces=rays.faces)
>>>>>>> bf859269


    def _axes_div_by(self, query_axes):
        if self.config.backbone == "unet":
            query_axes = axes_check_and_normalize(query_axes)
            assert len(self.config.unet_pool) == len(self.config.grid)
            div_by = dict(zip(
                self.config.axes.replace('C',''),
                tuple(p**self.config.unet_n_depth * g for p,g in zip(self.config.unet_pool,self.config.grid))
            ))
            return tuple(div_by.get(a,1) for a in query_axes)
        elif self.config.backbone == "resnet":
            grid_dict = dict(zip(self.config.axes.replace('C',''), self.config.grid))
            return tuple(grid_dict.get(a,1) for a in query_axes)
        else:
            raise NotImplementedError()


    @property
    def _config_class(self):
        return Config3D<|MERGE_RESOLUTION|>--- conflicted
+++ resolved
@@ -413,7 +413,6 @@
         output_dist = Conv3D(self.config.n_rays, (1,1,1), name='dist', padding='same', activation='linear')(layer)
 
 
-<<<<<<< HEAD
         # attach extra classification head when self.n_classes is given 
         if self._is_multiclass():
             if self.config.net_conv_after_resnet > 0:
@@ -432,10 +431,6 @@
 
 
     def train(self, X,Y, validation_data, classes = "auto", augmenter=None, seed=None, epochs=None, steps_per_epoch=None):
-=======
-    def train(self, X,Y, validation_data, augmenter=None, seed=None,
-              epochs=None, steps_per_epoch=None, initial_epoch=0):
->>>>>>> bf859269
         """Train the neural network with the given data.
 
         Parameters
@@ -567,13 +562,9 @@
         return history
 
 
-<<<<<<< HEAD
-    def _instances_from_prediction(self, img_shape, prob, dist, prob_class = None, prob_thresh=None, nms_thresh=None, overlap_label=None, **nms_kwargs):
-=======
-    def _instances_from_prediction(self, img_shape, prob, dist, points = None, prob_thresh=None, nms_thresh=None, overlap_label = None, **nms_kwargs):
+    def _instances_from_prediction(self, img_shape, prob, dist,  points = None, prob_class = None, prob_thresh=None, nms_thresh=None, overlap_label=None, **nms_kwargs):
         """if points are given, use sparse prediction"""
 
->>>>>>> bf859269
         if prob_thresh is None: prob_thresh = self.thresholds.prob
         if nms_thresh  is None: nms_thresh  = self.thresholds.nms
 
@@ -581,16 +572,22 @@
 
         # if points is given, assume sparse prediction (else dense)
         if points is not None:
-            points, probi, disti = non_maximum_suppression_3d_sparse(dist, prob,
+            points, probi, disti, indsi = non_maximum_suppression_3d_sparse(dist, prob,
                                                                      points,  rays,
                                                                      nms_thresh=nms_thresh,
                                                                      **nms_kwargs)
+            if prob_class is not None:
+                prob_class = prob_class[indsi]
+            
         else:
             points, probi, disti = non_maximum_suppression_3d(dist, prob, rays,
                                                           grid=self.config.grid,
                                                           prob_thresh=prob_thresh,
                                                           nms_thresh=nms_thresh,
                                                           **nms_kwargs)
+            if prob_class is not None:
+                inds = tuple(p//g for p,g in zip(points.T, self.config.grid))
+                prob_class = prob_class[inds[0],inds[1]]
 
         verbose = nms_kwargs.get('verbose',False)
         verbose and print("render polygons...")
@@ -607,34 +604,32 @@
         else:
             labels, _,_ = relabel_sequential(labels)
 
-<<<<<<< HEAD
         res_dict = dict(dist=disti, points=points, prob=probi, rays=rays,
                             rays_vertices = rays.vertices,rays_faces=rays.faces)
             
         if prob_class is not None:
             # build the list of class ids per label via majority vote
             # zoom prob_class to img_shape
-            prob_class_up = zoom(prob_class,
-                                 tuple(s2/s1 for s1, s2 in zip(prob_class.shape[:3], img_shape))+(1,),
-                                 order=0)
-            class_id, label_ids = [], []
-            for reg in regionprops(labels):
-                m = labels[reg.slice]==reg.label
-                cls_id = np.argmax(np.mean(prob_class_up[reg.slice][m], axis = 0))
-                class_id.append(cls_id)
-                label_ids.append(reg.label)
-            # just a sanity check whether labels where in sorted order
-            assert all(x <= y for x,y in zip(label_ids, label_ids[1:]))
-            res_dict.update(dict(classes = class_id))
-            res_dict.update(dict(labels = label_ids))
-            self.p = prob_class_up
+            # prob_class_up = zoom(prob_class,
+            #                      tuple(s2/s1 for s1, s2 in zip(prob_class.shape[:3], img_shape))+(1,),
+            #                      order=0)
+            # class_id, label_ids = [], []
+            # for reg in regionprops(labels):
+            #     m = labels[reg.slice]==reg.label
+            #     cls_id = np.argmax(np.mean(prob_class_up[reg.slice][m], axis = 0))
+            #     class_id.append(cls_id)
+            #     label_ids.append(reg.label)
+            # # just a sanity check whether labels where in sorted order
+            # assert all(x <= y for x,y in zip(label_ids, label_ids[1:]))
+            # res_dict.update(dict(classes = class_id))
+            # res_dict.update(dict(labels = label_ids))
+            # self.p = prob_class_up
+           
+            prob_class = np.asarray(prob_class)
+            res_dict.update(dict(class_prob = prob_class))
 
         return labels, res_dict
 
-=======
-        # TODO: convert to polyhedra faces?
-        return labels, dict(dist=disti, points=points, prob=probi, rays=rays, rays_vertices = rays.vertices, rays_faces=rays.faces)
->>>>>>> bf859269
 
 
     def _axes_div_by(self, query_axes):
