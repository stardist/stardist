--- conflicted
+++ resolved
@@ -361,9 +361,8 @@
 
 
 def _is_floatarray(x):
-<<<<<<< HEAD
     return isinstance(x.dtype.type(0),np.floating)
-    
+
 
 def abspath(root, relpath):
     from pathlib import Path
@@ -372,7 +371,4 @@
         path = root/relpath
     else:
         path = root.parent/relpath
-    return str(path.absolute())
-=======
-    return isinstance(x.dtype.type(0),np.floating)
->>>>>>> d5c1e1c2
+    return str(path.absolute())