--- conflicted
+++ resolved
@@ -96,12 +96,7 @@
     return x/y if y>0 else 0.0
 
 def matching(y_true, y_pred, thresh=0.5, criterion='iou', report_matches=False):
-<<<<<<< HEAD
     """Calculate detection/instance segmentation metrics between ground truth and predicted label images.
-=======
-    """
-    Calculate detection/instance segmentation metrics between ground truth and predicted label images
->>>>>>> 38d60ea9
 
     Currently, the following metrics are implemented:
 
@@ -177,23 +172,15 @@
         fn = n_true - tp
         # assert tp+fp == n_pred
         # assert tp+fn == n_true
-<<<<<<< HEAD
+
+        # the score sum over all matched objects (tp)
         sum_matched_score = np.sum(scores[true_ind,pred_ind][match_ok]) if not_trivial else 0.0
 
+        # the score average over all matched objects (tp)
         mean_matched_score = _safe_divide(sum_matched_score, tp)
+        # the score average over all gt/true objects
         mean_true_score    = _safe_divide(sum_matched_score, n_true)
         panoptic_quality   = _safe_divide(sum_matched_score, tp+fp/2+fn/2)
-=======
-        
-        # the sum of IoU over all matched TP
-        sum_iou_matched = np.sum(scores[true_ind,pred_ind][match_ok]) if not_trivial else 0.0
-
-        # the average IoU over all gt objects
-        mean_true_score    = _save_divide(sum_iou_matched, n_true)
-        # the average IoU over all matched objects
-        mean_matched_score = _save_divide(sum_iou_matched, tp)
-        panoptic_quality   = _save_divide(sum_iou_matched, tp+fp/2+fn/2) 
->>>>>>> 38d60ea9
 
         stats_dict = dict (
             criterion          = criterion,
