--- conflicted
+++ resolved
@@ -42,13 +42,9 @@
 
 ## Installation
 
-<<<<<<< HEAD
-This package requires Python 3.6 (or newer). (If you only want to use a StarDist plugin for a GUI-based software, please read [this](#plugins-for-other-software).)
-=======
-This package requires Python 3.6 - 3.8 (as tensorflow currently does not support newer Python versions).
-
-If you only want to use the StarDist plugin for Fiji or QuPath, please read [this](#plugins-for-other-software).
->>>>>>> 39712c26
+This package requires Python 3.6 - 3.8 (as TensorFlow currently does not support newer Python versions).
+
+If you only want to use a StarDist plugin for a GUI-based software, please read [this](#plugins-for-other-software).
 
 1. Please first [install TensorFlow](https://www.tensorflow.org/install)
 (either TensorFlow 1 or 2) by following the official instructions.
