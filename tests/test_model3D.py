--- conflicted
+++ resolved
@@ -162,9 +162,4 @@
 
 if __name__ == '__main__':
     # model, lbl = test_load_and_predict_with_overlap()
-<<<<<<< HEAD
-    y1,y2 = test_predict_dense_sparse()
-=======
-
-    s = test_mesh_export()
->>>>>>> c6298781
+    s = test_mesh_export()