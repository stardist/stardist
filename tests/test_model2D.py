--- conflicted
+++ resolved
@@ -175,12 +175,4 @@
 
 
 if __name__ == '__main__':
-    # test_model("tmpdir", 32, (1, 1), 1)
-    # im = render_label_pred_example()
-<<<<<<< HEAD
-    # im = render_label_example()
-    test_load_and_predict_big()
-=======
-    accs = test_pretrained_scales()
-    
->>>>>>> 6d77d1f9
+    accs = test_pretrained_scales()