--- conflicted
+++ resolved
@@ -9,10 +9,6 @@
 def use_gpu(request):
     return request.config.getoption("--use_gpu")
 
-<<<<<<< HEAD
-
-=======
->>>>>>> 9c807d93
 def _model2d():
     from utils import path_model2d
     from stardist.models import StarDist2D
@@ -23,20 +19,12 @@
 def model2d():
     return _model2d()
 
-<<<<<<< HEAD
-=======
-
->>>>>>> 9c807d93
 def _model3d():
     from utils import path_model3d
     from stardist.models import StarDist3D
     model_path = path_model3d()
     return StarDist3D(None, name=model_path.name, basedir=str(model_path.parent))
 
-<<<<<<< HEAD
-=======
-
->>>>>>> 9c807d93
 @pytest.fixture(scope='session')
 def model3d():
     return _model3d()